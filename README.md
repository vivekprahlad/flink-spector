--- conflicted
+++ resolved
@@ -104,11 +104,7 @@
 <dependency>
     <groupId>io.flinkspector</groupId>
     <artifactId>flinkspector-dataset</artifactId>
-<<<<<<< HEAD
-    <version>0.8.2</version>
-=======
-    <version>8.8.3-SNAPSHOT</version>
->>>>>>> 1a80edf9
+    <version>0.8.3-SNAPSHOT</version>
 </dependency>
 ```
 or for the Flink DataStream API:
@@ -117,11 +113,7 @@
 <dependency>
     <groupId>io.flinkspector</groupId>
     <artifactId>flinkspector-datastream</artifactId>
-<<<<<<< HEAD
-    <version>0.8.2</version>
-=======
-    <version>8.8.3-SNAPSHOT</version>
->>>>>>> 1a80edf9
+    <version>0.8.3-SNAPSHOT</version>
 </dependency>
 ```
 
